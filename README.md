# ams-han-decoder

Decoder of binary serial stream from HAN port of power meters in Norway.

Requires MBUS slave-to-serial adapter hardware.  See main script for details
on working configurations.

# Running

See main script for details on how to use it. Run with `-h` for help.

# Installing dependencies

Requires `JSON` and `URI` CPAN module to work.  Install dependencies using your system
package manager or favorite CPAN client. If you're using a Debian-based
<<<<<<< HEAD
system, it is usually enough to `apt-get install libjson-perl libwww-perl`.
=======
system, it is usually enough to `apt-get install libjson-perl libany-uri-escape-perl`.
>>>>>>> 48f18f89

If you're using a custom Perl environment or another installation method,
you can either use `cpanm --installdeps .` to install the dependencies where
your environment expects them, or use `carton install` to install them in
`local/` and use `carton exec ams_han_decoder.pl` to run the script. Or you
can set the environment variable `PERL5LIB` to `local/lib/perl5` and run the
binary. See [Carton](https://metacpan.org/pod/Carton) for more details.

# Installing as a systemd service sending data to MQTT broker

This is an example of using the decoder with built in MQTT client to send the data to a MQTT broker. With the -a prefix it´s enable Home Assistant MQTT discovery and the -i prefix ignores checksum errors. Change environment variables to suit your setup.

    [Unit]
    Description=AMS HAN decoder
    After=network.target
    
    [Service]
    Environment=HOME=/root
    Environment=AMS_OBIS_MAP=XX_YY
    Environment=MQTT_SERVER=mqtt://username:password@domain:port/topic
    ExecStart=/bin/sh -c '/home/pi/ams-han-decoder/ams_han_decoder.pl -i -a /dev/ttyAMA0'
    # Avoid memory leak eating all memory
    MemoryHigh=50M
    MemoryMax=100M
    Restart=always
    RestartSec=3
    
    [Install]
    WantedBy=multi-user.target

# Installing as a systemd service shipping JSON over MQTT with mosquitto_pub

This is an example of using the decoder together with `mosquitto_pub` to
ship the JSON messages over MQTT to its destination.

    [Unit]
    Description=AMS HAN decoder

    [Service]
    Environment=HOME=/root
    ExecStart=/usr/local/bin/ams-han-decoder -m AIDON_V0001 -k -c -p 'mosquitto_pub -l -t sensor/aidon' /dev/aidon
    # Avoid memory leak eating all memory
    MemoryHigh=50M
    MemoryMax=100M

    [Install]
    WantedBy=multi-user.target

# Caveats

A memory leak has been detected when you use the `-p` parameter. It is
somewhat diminished when using the `-k` parameter (to keep the program
running between messages). It is recommended to always use `-k` with `-p` to
minimize this memory leak. If you're using systemd, as above, then the
limits imposed on the service should keep it somewhat under control. If you
have suggestions for how to resolve this issue, please create a ticket for
it. Normal memory usage is around 9MB.<|MERGE_RESOLUTION|>--- conflicted
+++ resolved
@@ -11,13 +11,7 @@
 
 # Installing dependencies
 
-Requires `JSON` and `URI` CPAN module to work.  Install dependencies using your system
-package manager or favorite CPAN client. If you're using a Debian-based
-<<<<<<< HEAD
-system, it is usually enough to `apt-get install libjson-perl libwww-perl`.
-=======
-system, it is usually enough to `apt-get install libjson-perl libany-uri-escape-perl`.
->>>>>>> 48f18f89
+Requires `JSON` and `URI` CPAN module to work.  Install dependencies using your system package manager or favorite CPAN client. If you're using a Debian-based system, it is usually enough to `apt-get install libjson-perl libwww-perl`.
 
 If you're using a custom Perl environment or another installation method,
 you can either use `cpanm --installdeps .` to install the dependencies where
